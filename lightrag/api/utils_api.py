"""
Utility functions for the LightRAG API.
"""

import argparse
import os
import sys
from typing import Optional, List, Tuple

from ascii_colors import ASCIIColors
<<<<<<< HEAD
=======
import logging
from lightrag.api import __api_version__ as api_version
from lightrag import __version__ as core_version
from fastapi import HTTPException, Security, Request, status
>>>>>>> 22a4e084
from dotenv import load_dotenv
from fastapi import HTTPException, Security, Request, status
from fastapi.security import APIKeyHeader, OAuth2PasswordBearer
from starlette.status import HTTP_403_FORBIDDEN

from lightrag.api import __api_version__
from .auth import auth_handler
from .config import ollama_server_infos
from ..prompt import PROMPTS


def check_env_file():
    """
    Check if .env file exists and handle user confirmation if needed.
    Returns True if should continue, False if should exit.
    """
    if not os.path.exists(".env"):
        warning_msg = "Warning: Startup directory must contain .env file for multi-instance support."
        ASCIIColors.yellow(warning_msg)

        # Check if running in interactive terminal
        if sys.stdin.isatty():
            response = input("Do you want to continue? (yes/no): ")
            if response.lower() != "yes":
                ASCIIColors.red("Server startup cancelled")
                return False
    return True


# use the .env that is inside the current folder
# allows to use different .env file for each lightrag instance
# the OS environment variables take precedence over the .env file
load_dotenv(dotenv_path=".env", override=False)

# Get whitelist paths from environment variable, only once during initialization
default_whitelist = "/health,/api/*"
whitelist_paths = os.getenv("WHITELIST_PATHS", default_whitelist).split(",")

# Pre-compile path matching patterns
whitelist_patterns: List[Tuple[str, bool]] = []
for path in whitelist_paths:
    path = path.strip()
    if path:
        # If path ends with /*, match all paths with that prefix
        if path.endswith("/*"):
            prefix = path[:-2]
            whitelist_patterns.append((prefix, True))  # (prefix, is_prefix_match)
        else:
            whitelist_patterns.append((path, False))  # (exact_path, is_prefix_match)

# Global authentication configuration
auth_configured = bool(auth_handler.accounts)


def get_combined_auth_dependency(api_key: Optional[str] = None):
    """
    Create a combined authentication dependency that implements authentication logic
    based on API key, OAuth2 token, and whitelist paths.

    Args:
        api_key (Optional[str]): API key for validation

    Returns:
        Callable: A dependency function that implements the authentication logic
    """
    # Use global whitelist_patterns and auth_configured variables
    # whitelist_patterns and auth_configured are already initialized at module level

    # Only calculate api_key_configured as it depends on the function parameter
    api_key_configured = bool(api_key)

    # Create security dependencies with proper descriptions for Swagger UI
    oauth2_scheme = OAuth2PasswordBearer(
        tokenUrl="login", auto_error=False, description="OAuth2 Password Authentication"
    )

    # If API key is configured, create an API key header security
    api_key_header = None
    if api_key_configured:
        api_key_header = APIKeyHeader(
            name="X-API-Key", auto_error=False, description="API Key Authentication"
        )

    async def combined_dependency(
        request: Request,
        token: str = Security(oauth2_scheme),
        api_key_header_value: Optional[str] = None
        if api_key_header is None
        else Security(api_key_header),
    ):
        # 1. Check if path is in whitelist
        path = request.url.path
        for pattern, is_prefix in whitelist_patterns:
            if (is_prefix and path.startswith(pattern)) or (
                not is_prefix and path == pattern
            ):
                return  # Whitelist path, allow access

        # 2. Validate token first if provided in the request (Ensure 401 error if token is invalid)
        if token:
            try:
                token_info = auth_handler.validate_token(token)
                # Accept guest token if no auth is configured
                if not auth_configured and token_info.get("role") == "guest":
                    return
                # Accept non-guest token if auth is configured
                if auth_configured and token_info.get("role") != "guest":
                    return

                # Token validation failed, immediately return 401 error
                raise HTTPException(
                    status_code=status.HTTP_401_UNAUTHORIZED,
                    detail="Invalid token. Please login again.",
                )
            except HTTPException as e:
                # If already a 401 error, re-raise it
                if e.status_code == status.HTTP_401_UNAUTHORIZED:
                    raise
                # For other exceptions, continue processing

        # 3. Acept all request if no API protection needed
        if not auth_configured and not api_key_configured:
            return

        # 4. Validate API key if provided and API-Key authentication is configured
        if (
            api_key_configured
            and api_key_header_value
            and api_key_header_value == api_key
        ):
            return  # API key validation successful

        ### Authentication failed ####

        # if password authentication is configured but not provided, ensure 401 error if auth_configured
        if auth_configured and not token:
            raise HTTPException(
                status_code=status.HTTP_401_UNAUTHORIZED,
                detail="No credentials provided. Please login.",
            )

        # if api key is provided but validation failed
        if api_key_header_value:
            raise HTTPException(
                status_code=HTTP_403_FORBIDDEN,
                detail="Invalid API Key",
            )

        # if api_key_configured but not provided
        if api_key_configured and not api_key_header_value:
            raise HTTPException(
                status_code=HTTP_403_FORBIDDEN,
                detail="API Key required",
            )

        # Otherwise: refuse access and return 403 error
        raise HTTPException(
            status_code=HTTP_403_FORBIDDEN,
            detail="API Key required or login authentication required.",
        )

    return combined_dependency


def display_splash_screen(args: argparse.Namespace) -> None:
    """
    Display a colorful splash screen showing LightRAG server configuration

    Args:
        args: Parsed command line arguments
    """
    # Banner
    ASCIIColors.cyan(f"""
    ╔══════════════════════════════════════════════════════════════╗
    ║                   🚀 LightRAG Server v{core_version}/{api_version}            ║
    ║          Fast, Lightweight RAG Server Implementation         ║
    ╚══════════════════════════════════════════════════════════════╝
    """)

    # Server Configuration
    ASCIIColors.magenta("\n📡 Server Configuration:")
    ASCIIColors.white("    ├─ Host: ", end="")
    ASCIIColors.yellow(f"{args.host}")
    ASCIIColors.white("    ├─ Port: ", end="")
    ASCIIColors.yellow(f"{args.port}")
    ASCIIColors.white("    ├─ Workers: ", end="")
    ASCIIColors.yellow(f"{args.workers}")
    ASCIIColors.white("    ├─ CORS Origins: ", end="")
    ASCIIColors.yellow(f"{os.getenv('CORS_ORIGINS', '*')}")
    ASCIIColors.white("    ├─ SSL Enabled: ", end="")
    ASCIIColors.yellow(f"{args.ssl}")
    if args.ssl:
        ASCIIColors.white("    ├─ SSL Cert: ", end="")
        ASCIIColors.yellow(f"{args.ssl_certfile}")
        ASCIIColors.white("    ├─ SSL Key: ", end="")
        ASCIIColors.yellow(f"{args.ssl_keyfile}")
    ASCIIColors.white("    ├─ Ollama Emulating Model: ", end="")
    ASCIIColors.yellow(f"{ollama_server_infos.LIGHTRAG_MODEL}")
    ASCIIColors.white("    ├─ Log Level: ", end="")
    ASCIIColors.yellow(f"{args.log_level}")
    ASCIIColors.white("    ├─ Verbose Debug: ", end="")
    ASCIIColors.yellow(f"{args.verbose}")
    ASCIIColors.white("    ├─ History Turns: ", end="")
    ASCIIColors.yellow(f"{args.history_turns}")
    ASCIIColors.white("    ├─ API Key: ", end="")
    ASCIIColors.yellow("Set" if args.key else "Not Set")
    ASCIIColors.white("    └─ JWT Auth: ", end="")
    ASCIIColors.yellow("Enabled" if args.auth_accounts else "Disabled")

    # Directory Configuration
    ASCIIColors.magenta("\n📂 Directory Configuration:")
    ASCIIColors.white("    ├─ Working Directory: ", end="")
    ASCIIColors.yellow(f"{args.working_dir}")
    ASCIIColors.white("    └─ Input Directory: ", end="")
    ASCIIColors.yellow(f"{args.input_dir}")

    # LLM Configuration
    ASCIIColors.magenta("\n🤖 LLM Configuration:")
    ASCIIColors.white("    ├─ Binding: ", end="")
    ASCIIColors.yellow(f"{args.llm_binding}")
    ASCIIColors.white("    ├─ Host: ", end="")
    ASCIIColors.yellow(f"{args.llm_binding_host}")
    ASCIIColors.white("    ├─ Model: ", end="")
    ASCIIColors.yellow(f"{args.llm_model}")
    ASCIIColors.white("    ├─ Temperature: ", end="")
    ASCIIColors.yellow(f"{args.temperature}")
    ASCIIColors.white("    ├─ Max Async for LLM: ", end="")
    ASCIIColors.yellow(f"{args.max_async}")
    ASCIIColors.white("    ├─ Max Tokens: ", end="")
    ASCIIColors.yellow(f"{args.max_tokens}")
    ASCIIColors.white("    └─ Timeout: ", end="")
    ASCIIColors.yellow(f"{args.timeout if args.timeout else 'None (infinite)'}")

    # Embedding Configuration
    ASCIIColors.magenta("\n📊 Embedding Configuration:")
    ASCIIColors.white("    ├─ Binding: ", end="")
    ASCIIColors.yellow(f"{args.embedding_binding}")
    ASCIIColors.white("    ├─ Host: ", end="")
    ASCIIColors.yellow(f"{args.embedding_binding_host}")
    ASCIIColors.white("    ├─ Model: ", end="")
    ASCIIColors.yellow(f"{args.embedding_model}")
    ASCIIColors.white("    └─ Dimensions: ", end="")
    ASCIIColors.yellow(f"{args.embedding_dim}")

    # RAG Configuration
    summary_language = os.getenv("SUMMARY_LANGUAGE", PROMPTS["DEFAULT_LANGUAGE"])
    ASCIIColors.magenta("\n⚙️ RAG Configuration:")
    ASCIIColors.white("    ├─ Summary Language: ", end="")
    ASCIIColors.yellow(f"{summary_language}")
    ASCIIColors.white("    ├─ Max Parallel Insert: ", end="")
    ASCIIColors.yellow(f"{args.max_parallel_insert}")
    ASCIIColors.white("    ├─ Max Embed Tokens: ", end="")
    ASCIIColors.yellow(f"{args.max_embed_tokens}")
    ASCIIColors.white("    ├─ Chunk Size: ", end="")
    ASCIIColors.yellow(f"{args.chunk_size}")
    ASCIIColors.white("    ├─ Chunk Overlap Size: ", end="")
    ASCIIColors.yellow(f"{args.chunk_overlap_size}")
    ASCIIColors.white("    ├─ Cosine Threshold: ", end="")
    ASCIIColors.yellow(f"{args.cosine_threshold}")
    ASCIIColors.white("    ├─ Top-K: ", end="")
    ASCIIColors.yellow(f"{args.top_k}")
    ASCIIColors.white("    └─ LLM Cache for Extraction Enabled: ", end="")
    ASCIIColors.yellow(f"{args.enable_llm_cache_for_extract}")

    # System Configuration
    ASCIIColors.magenta("\n💾 Storage Configuration:")
    ASCIIColors.white("    ├─ KV Storage: ", end="")
    ASCIIColors.yellow(f"{args.kv_storage}")
    ASCIIColors.white("    ├─ Vector Storage: ", end="")
    ASCIIColors.yellow(f"{args.vector_storage}")
    ASCIIColors.white("    ├─ Graph Storage: ", end="")
    ASCIIColors.yellow(f"{args.graph_storage}")
    ASCIIColors.white("    └─ Document Status Storage: ", end="")
    ASCIIColors.yellow(f"{args.doc_status_storage}")

    # Server Status
    ASCIIColors.green("\n✨ Server starting up...\n")

    # Server Access Information
    protocol = "https" if args.ssl else "http"
    if args.host == "0.0.0.0":
        ASCIIColors.magenta("\n🌐 Server Access Information:")
        ASCIIColors.white("    ├─ Local Access: ", end="")
        ASCIIColors.yellow(f"{protocol}://localhost:{args.port}")
        ASCIIColors.white("    ├─ Remote Access: ", end="")
        ASCIIColors.yellow(f"{protocol}://<your-ip-address>:{args.port}")
        ASCIIColors.white("    ├─ API Documentation (local): ", end="")
        ASCIIColors.yellow(f"{protocol}://localhost:{args.port}/docs")
        ASCIIColors.white("    ├─ Alternative Documentation (local): ", end="")
        ASCIIColors.yellow(f"{protocol}://localhost:{args.port}/redoc")
        ASCIIColors.white("    └─ WebUI (local): ", end="")
        ASCIIColors.yellow(f"{protocol}://localhost:{args.port}/webui")

        ASCIIColors.yellow("\n📝 Note:")
        ASCIIColors.white("""    Since the server is running on 0.0.0.0:
    - Use 'localhost' or '127.0.0.1' for local access
    - Use your machine's IP address for remote access
    - To find your IP address:
      • Windows: Run 'ipconfig' in terminal
      • Linux/Mac: Run 'ifconfig' or 'ip addr' in terminal
    """)
    else:
        base_url = f"{protocol}://{args.host}:{args.port}"
        ASCIIColors.magenta("\n🌐 Server Access Information:")
        ASCIIColors.white("    ├─ Base URL: ", end="")
        ASCIIColors.yellow(f"{base_url}")
        ASCIIColors.white("    ├─ API Documentation: ", end="")
        ASCIIColors.yellow(f"{base_url}/docs")
        ASCIIColors.white("    └─ Alternative Documentation: ", end="")
        ASCIIColors.yellow(f"{base_url}/redoc")

    # Usage Examples
    ASCIIColors.magenta("\n📚 Quick Start Guide:")
    ASCIIColors.cyan("""
    1. Access the Swagger UI:
       Open your browser and navigate to the API documentation URL above

    2. API Authentication:""")
    if args.key:
        ASCIIColors.cyan("""       Add the following header to your requests:
       X-API-Key: <your-api-key>
    """)
    else:
        ASCIIColors.cyan("       No authentication required\n")

    ASCIIColors.cyan("""    3. Basic Operations:
       - POST /upload_document: Upload new documents to RAG
       - POST /query: Query your document collection

    4. Monitor the server:
       - Check server logs for detailed operation information
       - Use healthcheck endpoint: GET /health
    """)

    # Security Notice
    if args.key:
        ASCIIColors.yellow("\n⚠️  Security Notice:")
        ASCIIColors.white("""    API Key authentication is enabled.
    Make sure to include the X-API-Key header in all your requests.
    """)
    if args.auth_accounts:
        ASCIIColors.yellow("\n⚠️  Security Notice:")
        ASCIIColors.white("""    JWT authentication is enabled.
    Make sure to login before making the request, and include the 'Authorization' in the header.
    """)

    # Ensure splash output flush to system log
    sys.stdout.flush()<|MERGE_RESOLUTION|>--- conflicted
+++ resolved
@@ -2,25 +2,17 @@
 Utility functions for the LightRAG API.
 """
 
+import os
 import argparse
-import os
+from typing import Optional, List, Tuple
 import sys
-from typing import Optional, List, Tuple
-
 from ascii_colors import ASCIIColors
-<<<<<<< HEAD
-=======
-import logging
 from lightrag.api import __api_version__ as api_version
 from lightrag import __version__ as core_version
 from fastapi import HTTPException, Security, Request, status
->>>>>>> 22a4e084
 from dotenv import load_dotenv
-from fastapi import HTTPException, Security, Request, status
 from fastapi.security import APIKeyHeader, OAuth2PasswordBearer
 from starlette.status import HTTP_403_FORBIDDEN
-
-from lightrag.api import __api_version__
 from .auth import auth_handler
 from .config import ollama_server_infos
 from ..prompt import PROMPTS
